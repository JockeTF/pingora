--- conflicted
+++ resolved
@@ -170,12 +170,8 @@
                 s.write_body(&data).await?;
                 Ok(())
             }
-<<<<<<< HEAD
-            Self::H2(s) => s.write_body(data, end),
+            Self::H2(s) => s.write_body(data, end).await,
             Self::H3(s) => s.write_body(data, end).await,
-=======
-            Self::H2(s) => s.write_body(data, end).await,
->>>>>>> e6b823c5
         }
     }
 
@@ -213,12 +209,8 @@
     pub async fn response_duplex_vec(&mut self, tasks: Vec<HttpTask>) -> Result<bool> {
         match self {
             Self::H1(s) => s.response_duplex_vec(tasks).await,
-<<<<<<< HEAD
-            Self::H2(s) => s.response_duplex_vec(tasks),
+            Self::H2(s) => s.response_duplex_vec(tasks).await,
             Self::H3(s) => s.response_duplex_vec(tasks).await,
-=======
-            Self::H2(s) => s.response_duplex_vec(tasks).await,
->>>>>>> e6b823c5
         }
     }
 
